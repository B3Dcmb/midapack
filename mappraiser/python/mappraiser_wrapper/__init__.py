from __future__ import division
from __future__ import print_function

import ctypes as ct
import ctypes.util as ctu
import os
import sys

import numpy as np
import numpy.ctypeslib as npc

from mpi4py import MPI

SIGNAL_TYPE = np.float64
PIXEL_TYPE = np.int32
WEIGHT_TYPE = np.float64
INVTT_TYPE = np.float64
TIMESTAMP_TYPE = np.float64
PSD_TYPE = np.float64

try:
    _mappraiser = ct.CDLL("libmappraiser.so")
except OSError:
    path = ctu.find_library("mappraiser")
    if path is not None:
        _mappraiser = ct.CDLL(path)

available = _mappraiser is not None

try:
    if MPI._sizeof(MPI.Comm) == ct.sizeof(ct.c_int):
        MPI_Comm = ct.c_int
    else:
        MPI_Comm = ct.c_void_p
except Exception as e:
    raise Exception(
        'Failed to set the portable MPI communicator datatype: "{}". '
        "MPI4py is probably too old. ".format(e)
    )


def encode_comm(comm):
    comm_ptr = MPI._addressof(comm)
    return MPI_Comm.from_address(comm_ptr)


_mappraiser.MLmap.restype = None
_mappraiser.MLmap.argtypes = [
    MPI_Comm,  # comm
    ct.c_char_p,  # outpath
    ct.c_char_p,  # ref
    ct.c_int,  # solver
    ct.c_int,  # precond
    ct.c_int,  # Z_2lvl
    ct.c_int,  # pointing_commflag
    ct.c_double,  # tol
    ct.c_int,  # maxIter
    ct.c_int,  # enlFac
    ct.c_int,  # ortho_alg
    ct.c_int,  # bs_red
    ct.c_int,  # nside
    ct.c_int,  # gap_stgy
    ct.c_uint64,  # realization
    npc.ndpointer(dtype=np.int32, ndim=1, flags="C_CONTIGUOUS"),  # data_size_proc
    ct.c_int,  # nb_blocks_loc
    npc.ndpointer(dtype=np.int32, ndim=1, flags="C_CONTIGUOUS"),  # local_blocks_sizes
    npc.ndpointer(dtype=np.uint64, ndim=1, flags="C_CONTIGUOUS"),  # detindxs
    npc.ndpointer(dtype=np.uint64, ndim=1, flags="C_CONTIGUOUS"),  # obsindxs
    npc.ndpointer(dtype=np.uint64, ndim=1, flags="C_CONTIGUOUS"),  # telescopes
    ct.c_int,  # Nnz
    npc.ndpointer(dtype=PIXEL_TYPE, ndim=1, flags="C_CONTIGUOUS"),  # pixels
    npc.ndpointer(dtype=WEIGHT_TYPE, ndim=1, flags="C_CONTIGUOUS"),  # pixweights
    npc.ndpointer(dtype=SIGNAL_TYPE, ndim=1, flags="C_CONTIGUOUS"),  # signal
    npc.ndpointer(dtype=SIGNAL_TYPE, ndim=1, flags="C_CONTIGUOUS"),  # noise
    ct.c_int,  # lambda
    npc.ndpointer(dtype=INVTT_TYPE, ndim=1, flags="C_CONTIGUOUS"),  # inv_tt
    npc.ndpointer(dtype=INVTT_TYPE, ndim=1, flags="C_CONTIGUOUS"),  # tt
]


def MLmap(
<<<<<<< HEAD
    comm,
    params,
    data_size_proc,
    nb_blocks_loc,
    local_blocks_sizes,
    nnz,
    pixels,
    pixweights,
    signal,
    noise,
    invtt,
=======
        comm,
        params,
        data_size_proc,
        nb_blocks_loc,
        local_blocks_sizes,
        detindxs,
        obsindxs,
        telescopes,
        nnz,
        pixels,
        pixweights,
        signal,
        noise,
        inv_tt,
        tt,
>>>>>>> c40b0b3b
):
    """
    Compute the MLMV solution of the GLS estimator, assuming uniform detector weighting and a single PSD
    for all stationary intervals.
    (These assumptions will be removed in future updates)

    Parameters
    ----------
    * `comm`: Communicator over which data is distributed
    * `params`: Parameter dictionary
    * `data_size_proc`: Data sizes in full communicator
    * `nb_blocks_loc`: Number of local observations
    * `local_blocks_sizes`: Local data sizes
    * `nnz`: Number of non-zero elements per row
    * `pixels`: Pixel indices of non-zero values
    * `pixweights`: Corresponding matrix values
    * `signal`: Signal buffer
    * `noise`: Noise buffer
<<<<<<< HEAD
    * `invtt`: Inverse noise weights
=======
    * `inv_tt`: Inverse noise correlation
    * `tt`: Noise autocorrelation
>>>>>>> c40b0b3b

    """
    if not available:
        raise RuntimeError("No libmappraiser available, cannot reconstruct the map")

    outpath = params["path_output"].encode("ascii")
    ref = params["ref"].encode("ascii")

    comm.Barrier()

    _mappraiser.MLmap(
        encode_comm(comm),
        outpath,
        ref,
        params["solver"],
        params["precond"],
        params["Z_2lvl"],
        params["ptcomm_flag"],
        params["tol"],
        params["maxiter"],
        params["enlFac"],
        params["ortho_alg"],
        params["bs_red"],
        params["nside"],
        params["gap_stgy"],
        params["realization"],
        data_size_proc,
        nb_blocks_loc,
        local_blocks_sizes,
        detindxs,
        obsindxs,
        telescopes,
        nnz,
        pixels,
        pixweights,
        signal,
        noise,
        params["Lambda"],
<<<<<<< HEAD
        invtt,
=======
        inv_tt,
        tt,
    )

    return


_mappraiser.gap_filling.restype = None
_mappraiser.gap_filling.argtypes = [
    MPI_Comm,  # comm
    npc.ndpointer(dtype=np.int32, ndim=1, flags="C_CONTIGUOUS"),  # data_size_proc
    ct.c_int,  # nb_blocks_loc
    npc.ndpointer(dtype=np.int32, ndim=1, flags="C_CONTIGUOUS"),  # local_blocks_sizes
    ct.c_int,  # Nnz
    npc.ndpointer(dtype=INVTT_TYPE, ndim=1, flags="C_CONTIGUOUS"),  # tt
    npc.ndpointer(dtype=INVTT_TYPE, ndim=1, flags="C_CONTIGUOUS"),  # inv_tt
    ct.c_int,  # lambda
    npc.ndpointer(dtype=SIGNAL_TYPE, ndim=1, flags="C_CONTIGUOUS"),  # noise
    npc.ndpointer(dtype=PIXEL_TYPE, ndim=1, flags="C_CONTIGUOUS"),  # indices
    ct.c_uint64,  # realization
    npc.ndpointer(dtype=np.uint64, ndim=1, flags="C_CONTIGUOUS"),  # detindxs
    npc.ndpointer(dtype=np.uint64, ndim=1, flags="C_CONTIGUOUS"),  # obsindxs
    npc.ndpointer(dtype=np.uint64, ndim=1, flags="C_CONTIGUOUS"),  # telescopes
]


def gap_filling(
        comm,
        data_size_proc,
        nb_blocks_loc,
        local_blocks_sizes,
        params,
        detindxs,
        obsindxs,
        telescopes,
        nnz,
        pixels,
        signal,
        inv_tt,
        tt,
):
    if not available:
        raise RuntimeError("No libmappraiser available, cannot perform gap-filling")

    comm.Barrier()

    _mappraiser.gap_filling(
        encode_comm(comm),
        data_size_proc,
        nb_blocks_loc,
        local_blocks_sizes,
        nnz,
        tt,
        inv_tt,
        params['Lambda'],
        signal,
        pixels,
        params['realization'],
        detindxs,
        obsindxs,
        telescopes,
>>>>>>> c40b0b3b
    )

    return<|MERGE_RESOLUTION|>--- conflicted
+++ resolved
@@ -79,19 +79,6 @@
 
 
 def MLmap(
-<<<<<<< HEAD
-    comm,
-    params,
-    data_size_proc,
-    nb_blocks_loc,
-    local_blocks_sizes,
-    nnz,
-    pixels,
-    pixweights,
-    signal,
-    noise,
-    invtt,
-=======
         comm,
         params,
         data_size_proc,
@@ -107,7 +94,6 @@
         noise,
         inv_tt,
         tt,
->>>>>>> c40b0b3b
 ):
     """
     Compute the MLMV solution of the GLS estimator, assuming uniform detector weighting and a single PSD
@@ -126,12 +112,8 @@
     * `pixweights`: Corresponding matrix values
     * `signal`: Signal buffer
     * `noise`: Noise buffer
-<<<<<<< HEAD
-    * `invtt`: Inverse noise weights
-=======
     * `inv_tt`: Inverse noise correlation
     * `tt`: Noise autocorrelation
->>>>>>> c40b0b3b
 
     """
     if not available:
@@ -170,9 +152,6 @@
         signal,
         noise,
         params["Lambda"],
-<<<<<<< HEAD
-        invtt,
-=======
         inv_tt,
         tt,
     )
@@ -234,7 +213,6 @@
         detindxs,
         obsindxs,
         telescopes,
->>>>>>> c40b0b3b
     )
 
     return