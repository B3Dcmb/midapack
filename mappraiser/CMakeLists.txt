--- conflicted
+++ resolved
@@ -1,60 +1,5 @@
 # MAPPRAISER
 
-<<<<<<< HEAD
-=======
-# Top-level CMakeLists file
-# - contains the call to the project() command
-# - set language standards and general options (e.g. PIC)
-# - search for external dependencies: MPI, MKL, BLAS/LAPACK, ...
-# - add the src directory (where the actual code is) to the build
-
-# ----------------------------------------------------------------------------------------#
-# General configuration
-# ----------------------------------------------------------------------------------------#
-
-# version 3.18 introduces imported target LAPACK::LAPACK
-cmake_minimum_required(VERSION 3.18...3.25)
-
-project(mappraiser
-        VERSION 2.0
-        DESCRIPTION "MAPPRAISER: A massively parallel map-making framework for multi-kilo pixel CMB experiments"
-        LANGUAGES C CXX)
-
-# Enforce language standards
-set(CMAKE_C_STANDARD 99)
-set(CMAKE_C_STANDARD_REQUIRED ON)
-
-set(CMAKE_CXX_STANDARD 11)
-set(CMAKE_CXX_STANDARD_REQUIRED ON)
-
-# We are building libraries that will eventually be linked into shared modules.
-# All code should be built with PIC.
-set(CMAKE_POSITION_INDEPENDENT_CODE ON)
-
-list(APPEND CMAKE_MODULE_PATH "${CMAKE_CURRENT_LIST_DIR}/cmake")
-
-# ----- RPATH -----
-
-# use, i.e. don't skip the full RPATH for the build tree
-set(CMAKE_SKIP_BUILD_RPATH FALSE)
-
-# when building, don't use the install RPATH already
-# (but later on when installing)
-set(CMAKE_BUILD_WITH_INSTALL_RPATH FALSE)
-
-set(CMAKE_INSTALL_RPATH "${CMAKE_INSTALL_PREFIX}/lib")
-
-# add the automatically determined parts of the RPATH
-# which point to directories outside the build tree to the install RPATH
-set(CMAKE_INSTALL_RPATH_USE_LINK_PATH TRUE)
-
-# the RPATH to be used when installing, but only if it's not a system directory
-list(FIND CMAKE_PLATFORM_IMPLICIT_LINK_DIRECTORIES "${CMAKE_INSTALL_PREFIX}/lib" isSystemDir)
-if("${isSystemDir}" STREQUAL "-1")
-    set(CMAKE_INSTALL_RPATH "${CMAKE_INSTALL_PREFIX}/lib")
-endif("${isSystemDir}" STREQUAL "-1")
-
->>>>>>> c40b0b3b
 # ----------------------------------------------------------------------------------------#
 # External packages
 # ----------------------------------------------------------------------------------------#
