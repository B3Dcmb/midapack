--- conflicted
+++ resolved
@@ -1,6 +1,5 @@
 /**
  * @file precond.c
-<<<<<<< HEAD
  * @brief Routines for computing the diagonal, block-diagonal Jacobi, and
  * Two-level preconditioners for the PCG. Also deal with degenerate pixels to
  * ensure numerical stability.
@@ -9,25 +8,16 @@
  */
 
 #include "mappraiser/precond.h"
+#include "mappraiser/mapping.h"
+
 #include <assert.h>
 #include <math.h>
 #include <mpi.h>
 #include <stdio.h>
 #include <stdlib.h>
-=======
- * @authors Hamza El Bouhargani (adapted from Frederic Dauvergne), Aygul Jamal
- * @brief Routines for computing the diagonal, block-diagonal Jacobi, and Two-level preconditioners for the PCG.
- * Also deal with degenerate pixels to ensure numerical stability of the system.
- * @date May 2019
- * @last_update Mar 2023 by Simon Biquard
- */
-
-#include <stdlib.h>
-#include <stdio.h>
-#include <math.h>
-#include <mpi.h>
->>>>>>> c40b0b3b
 #include <string.h>
+#include <assert.h>
+// #include <stdbool.h>
 
 // choose header based on preprocessor directive
 #ifdef HAVE_MKL
@@ -36,32 +26,6 @@
 #include <lapacke.h>
 #endif
 
-<<<<<<< HEAD
-#define eps 1.0e-15
-
-#define max(a, b)                                                                                                      \
-    ({                                                                                                                 \
-        __typeof__(a) _a = (a);                                                                                        \
-        __typeof__(b) _b = (b);                                                                                        \
-        _a > _b ? _a : _b;                                                                                             \
-    })
-
-#define min(a, b)                                                                                                      \
-    ({                                                                                                                 \
-        __typeof__(a) _a = (a);                                                                                        \
-        __typeof__(b) _b = (b);                                                                                        \
-        _a < _b ? _a : _b;                                                                                             \
-    })
-
-// do the local Atdiag(Nm1)A with as output a block-diagonal matrix (stored as a vector) in the pixel domain
-int getlocalW(const Mat *A, Tpltz *Nm1, double *vpixBlock, int *lhits) {
-    int i, j, k, l;                                 // some indexes
-    int m       = Nm1->local_V_size;                // number of local time samples
-    int nnz     = A->nnz;                           // number of non-zero entries
-=======
-#include "mappraiser/precond.h"
-#include "mappraiser/mapping.h"
-
 #define eps 1.0e-15
 
 #define max(a, b)            \
@@ -82,7 +46,6 @@
 int getlocalW(const Mat *A, Tpltz *Nm1, double *vpixBlock, int *lhits) {
     int m = Nm1->local_V_size;                      // number of local time samples
     int nnz = A->nnz;                               // number of non-zero entries
->>>>>>> c40b0b3b
     int n_valid = A->lcount - (A->trash_pix) * nnz; // size of map-domain objects
 
     // Define the indices for each process
@@ -98,14 +61,9 @@
     // double *vpixDiag;
     // vpixDiag = (double *) malloc(A->lcount *sizeof(double));
 
-<<<<<<< HEAD
-    int istart, il, istartn;
-    for (i = 0; i < nnz * n_valid; i++) vpixBlock[i] = 0.0;
-=======
     int64_t istart, il, istartn;
     for (int i = 0; i < nnz * n_valid; i++)
         vpixBlock[i] = 0.0;
->>>>>>> c40b0b3b
 
     int64_t vShft = idpnew - Nm1->idp; //=Nm1->tpltzblocks[idv0].idv-Nm1->idp in principle
     /*
@@ -138,13 +96,8 @@
     // temporary buffer for one diag value of Nm1
     double diagNm1;
     // loop on the blocks
-<<<<<<< HEAD
-    for (k = idv0; k < (idv0 + Nm1->nb_blocks_loc); k++) {
-        if (nnew[idv0] > 0) {                      // if nnew==0, this is a wrong defined block
-=======
     for (int k = idv0; k < (idv0 + Nm1->nb_blocks_loc); k++) {
         if (nnew[idv0] > 0) { // if nnew==0, this is a wrong defined block
->>>>>>> c40b0b3b
 
             if (k + 1 < idv0 + Nm1->nb_blocks_loc) // if there is a next block, compute his next first indice
                 istartn = Nm1->tpltzblocks[k + 1].idv - Nm1->idp;
@@ -214,10 +167,6 @@
 // do the local diag( At diag(Nm1) A ) with as output a vector in the pixel domain
 // This is an old deprecated routine
 int getlocDiagN(Mat *A, Tpltz Nm1, double *vpixDiag) {
-<<<<<<< HEAD
-    int i, j, k;              // some indexes
-=======
->>>>>>> c40b0b3b
     int m = Nm1.local_V_size; // number of local time samples
 
     //  int nnz=(A->nnz);
@@ -234,18 +183,11 @@
     // double *vpixDiag;
     // vpixDiag = (double *) malloc(A->lcount *sizeof(double));
 
-<<<<<<< HEAD
-    int istart, il, istartn;
-    for (i = 0; i < A->lcount; i++) vpixDiag[i] = 0.0; // 0.0;
-
-    int vShft = idpnew - Nm1.idp;                      //=Nm1.tpltzblocks[idv0].idv-Nm1.idp in principle
-=======
     int64_t istart, il, istartn;
     for (int i = 0; i < A->lcount; i++)
         vpixDiag[i] = 0.0; // 0.0;
 
     int64_t vShft = idpnew - Nm1.idp; //=Nm1.tpltzblocks[idv0].idv-Nm1.idp in principle
->>>>>>> c40b0b3b
     /*
         printf("Nm1.idp=%d, idpnew=%d, vShft=%d\n", Nm1.idp, idpnew, vShft);
         printf("idv0=%d, idvn=%d\n", idv0, idvn);
@@ -265,13 +207,8 @@
     // temporary buffer for one diag value of Nm1
     double diagNm1;
     // loop on the blocks
-<<<<<<< HEAD
-    for (k = idv0; k < (idv0 + Nm1.nb_blocks_loc); k++) {
-        if (nnew[idv0] > 0) {                     // if nnew==0, this is a wrong defined block
-=======
     for (int k = idv0; k < (idv0 + Nm1.nb_blocks_loc); k++) {
         if (nnew[idv0] > 0) { // if nnew==0, this is a wrong defined block
->>>>>>> c40b0b3b
 
             if (k + 1 < idv0 + Nm1.nb_blocks_loc) // if there is a next block, compute his next first indice
                 istartn = Nm1.tpltzblocks[k + 1].idv - Nm1.idp;
@@ -304,17 +241,10 @@
             }
 
             // continue until the next period if exist
-<<<<<<< HEAD
-            for (i = istart + il; i < istartn; i++) {
-                for (j = 0; j < (A->nnz); j++)
-                    vpixDiag[A->indices[i * (A->nnz) + j]] +=
-                            (A->values[i * (A->nnz) + j] * A->values[i * (A->nnz) + j]);
-=======
             for (int64_t i = istart + il; i < istartn; i++) {
                 for (int j = 0; j < (A->nnz); j++)
                     vpixDiag[A->indices[i * (A->nnz) + j]] += (A->values[i * (A->nnz) + j] *
                                                                A->values[i * (A->nnz) + j]);
->>>>>>> c40b0b3b
             }
         }
     } // end of the loop over the blocks
@@ -517,7 +447,6 @@
     for (int i = 0; i < n; i++) pixpond[i] = 1. / pixpond[i];
 }
 
-<<<<<<< HEAD
 // void print_matrix(char *desc, int m, int n, double *a, int lda) {
 //     int i, j;
 //     printf("\n %s\n", desc);
@@ -528,27 +457,13 @@
 // }
 
 // Block diagonal jacobi preconditioner with degenerate pixels pre-processing
-int precondblockjacobilike(Mat *A, Tpltz *Nm1, Mat *BJ_inv, Mat *BJ, double *b, double *cond, int *lhits) {
-=======
-//void print_matrix(char *desc, int m, int n, double *a, int lda) {
-//    int i, j;
-//    printf("\n %s\n", desc);
-//    for (i = 0; i < m; i++) {
-//        for (j = 0; j < n; j++) printf(" %e", a[i + j * lda]);
-//        printf("\n");
-//    }
-//}
-
-// Block diagonal jacobi preconditioner with degenerate pixels pre-processing
 int precondblockjacobilike(Mat *A, Tpltz *Nm1, Mat *BJ_inv, Mat *BJ, double *b, double *noise, double *cond, int *lhits,
                            Gap *Gaps, int64_t gif) {
->>>>>>> c40b0b3b
     // MPI info
     int rank, size;
     MPI_Comm_rank(A->comm, &rank);
     MPI_Comm_size(A->comm, &size);
 
-<<<<<<< HEAD
     int     m, n, nnz, nnz2;
     int    *indices_new, *tmp1;
     double *vpixBlock, *vpixBlock_inv, *vpixBlock_loc, *hits_proc, *tmp2, *tmp3, *tmp4;
@@ -563,22 +478,6 @@
     double *x    = (double *) calloc(nnz2, sizeof(double)); // the nnz*nnz matrix
 
     nb  = nnz;
-=======
-    int m, n, nnz, nnz2;
-    int *indices_new, *tmp1;
-    double *vpixBlock, *vpixBlock_inv, *vpixBlock_loc, *hits_proc, *tmp2, *tmp3, *tmp4;
-    int info, nb, lda;
-    double anorm, rcond;
-
-    m = A->m;
-    nnz = A->nnz;
-    nnz2 = nnz * nnz;
-
-    int *ipiv = (int *) calloc(nnz, sizeof(int));        // pivot indices of LU factorization
-    double *x = (double *) calloc(nnz2, sizeof(double)); // the nnz*nnz matrix
-
-    nb = nnz;
->>>>>>> c40b0b3b
     lda = nnz;
 
     // at this stage there can be some invalid (flagged) pixels
@@ -598,71 +497,35 @@
 
     // sum hits globally: dumb chunk of code that needs to be rewritten, but works for now ...
     for (int q = 0; q < n; q += nnz) {
-<<<<<<< HEAD
         for (int i = 0; i < nnz; ++i) { hits_proc[q + i] = lhits[(int) (q / nnz)]; }
     }
     commScheme(A, hits_proc, 2);
     for (int q = 0; q < n; q += nnz) { lhits[(int) (q / nnz)] = (int) hits_proc[q]; }
-=======
-        for (int i = 0; i < nnz; ++i) {
-            hits_proc[q + i] = lhits[(int) (q / nnz)];
-        }
-    }
-    commScheme(A, hits_proc, 2);
-    for (int q = 0; q < n; q += nnz) {
-        lhits[(int) (q / nnz)] = (int) hits_proc[q];
-    }
->>>>>>> c40b0b3b
     free(hits_proc);
 
     // communicate with the other processes to have the global reduce
     // TODO : This should be done in a more efficient way
     for (int q = 0; q < nnz2; q += nnz) {
         for (int i = q; i < n * nnz; i += nnz2) {
-<<<<<<< HEAD
             for (int j = 0; j < nnz; j++) { vpixBlock_loc[(i - q) / nnz + j] = vpixBlock[i + j]; }
         }
         commScheme(A, vpixBlock_loc, 2);
         for (int i = q; i < n * nnz; i += nnz2) {
             for (int j = 0; j < nnz; j++) { vpixBlock[i + j] = vpixBlock_loc[(i - q) / nnz + j]; }
-=======
-            for (int j = 0; j < nnz; j++) {
-                vpixBlock_loc[(i - q) / nnz + j] = vpixBlock[i + j];
-            }
-        }
-        commScheme(A, vpixBlock_loc, 2);
-        for (int i = q; i < n * nnz; i += nnz2) {
-            for (int j = 0; j < nnz; j++) {
-                vpixBlock[i + j] = vpixBlock_loc[(i - q) / nnz + j];
-            }
->>>>>>> c40b0b3b
         }
     }
     free(vpixBlock_loc);
 
     // Compute the inverse of the global Atdiag(N^-1)A blocks
 
-<<<<<<< HEAD
     // Initialize to 0 if no flagged samples (trash_pix = 0 from 1st MatInit)
     // Initialize to 1 if flagged samples to take into account additional element in pix_to_last_samp at index 0
-=======
-    // Initialize to 0 in case of no flagged samples
-    // (trash_pix = 0 from 1st MatInit)
-    // Initialize to 1 in case of flagged samples
-    // to take into account additional element in pix_to_last_samp at index 0
->>>>>>> c40b0b3b
     int uncut_pixel_index = A->trash_pix;
 
     for (int i = 0; i < n * nnz; i += nnz2) {
         // initialize preconditioner block of size nnz * nnz
         for (int j = 0; j < nb; j++) {
-<<<<<<< HEAD
             for (int k = 0; k < lda; k++) { x[lda * j + k] = vpixBlock[i + (lda * j + k)]; }
-=======
-            for (int k = 0; k < lda; k++) {
-                x[lda * j + k] = vpixBlock[i + (lda * j + k)];
-            }
->>>>>>> c40b0b3b
         }
 
         // Compute the reciprocal condition number of the block
@@ -687,12 +550,7 @@
 
         /* Computes the reciprocal norm */
         info = LAPACKE_dgecon(LAPACK_ROW_MAJOR, '1', nb, x, lda, anorm, &rcond);
-<<<<<<< HEAD
         if (info != 0) fprintf(stderr, "[rank %d] LAPACKE_dgecon: %d-th argument had an illegal value\n", rank, -info);
-=======
-        if (info != 0)
-            fprintf(stderr, "[rank %d] LAPACKE_dgecon: %d-th argument had an illegal value\n", rank, -info);
->>>>>>> c40b0b3b
 
         cond[(int) (i / nnz2)] = rcond;
 
@@ -705,48 +563,28 @@
         // Remove the degenerate pixels from the map-making
 
         if (rcond > 1e-1) {
-<<<<<<< HEAD
             // The pixel is well enough observed, inverse the preconditioner
             // block We use LAPACK's dgetri routine which inverts a matrix given
             // its LU decomposition (which we already have because it was used
             // to compute rcond!)
-=======
-            // The pixel is well enough observed, inverse the preconditioner block
-            // We use LAPACK's dgetri routine which inverts a matrix given its LU decomposition
-            // (which we already have because it was used to compute rcond!)
->>>>>>> c40b0b3b
 
             info = LAPACKE_dgetri(LAPACK_ROW_MAJOR, nb, x, lda, ipiv);
             if (info < 0) {
                 fprintf(stderr, "[rank %d] LAPACKE_dgetri: %d-th argument had an illegal value\n", rank, -info);
             } else if (info > 0) {
-<<<<<<< HEAD
                 // We should never enter this condition since in the case of a
                 // singular block rcond will be zero and the pixel should be
                 // removed from the map-making
                 fprintf(stderr,
                         "[rank %d] LAPACKE_dgetri: %d-th diagonal element of the factor U is zero, U is "
                         "singular, inversion could not be completed",
-=======
-                // We should never enter this condition since in the case of a singular block
-                // rcond will be zero and the pixel should be removed from the map-making
-                fprintf(stderr,
-                        "[rank %d] LAPACKE_dgetri: %d-th diagonal element of the factor U is zero, "
-                        "U is singular, inversion could not be completed",
->>>>>>> c40b0b3b
                         rank, info);
                 exit(1);
             }
 
             // copy inverse block into vpixBlock_inv
             for (int j = 0; j < nb; ++j) {
-<<<<<<< HEAD
                 for (int k = 0; k < lda; ++k) { vpixBlock_inv[i + (lda * j + k)] = x[lda * j + k]; }
-=======
-                for (int k = 0; k < lda; ++k) {
-                    vpixBlock_inv[i + (lda * j + k)] = x[lda * j + k];
-                }
->>>>>>> c40b0b3b
             }
 
         } else {
@@ -758,13 +596,9 @@
             A->trash_pix = 1;
 
             // Search for the corresponding gap samples
-<<<<<<< HEAD
 
             // last index of time sample pointing to degenerate pixel
             int j = A->id_last_pix[uncut_pixel_index];
-=======
-            int j = A->pix_to_last_samp[uncut_pixel_index]; // last index of time sample pointing to degenerate pixel
->>>>>>> c40b0b3b
 
             // Point the last gap sample to trash pixel
             for (int k = 0; k < nnz; k++) {
@@ -782,10 +616,7 @@
             // to zero in the TOD
             while (A->ll[j] != -1) {
                 b[A->ll[j]] = 0;
-<<<<<<< HEAD
-=======
                 noise[A->ll[j]] = 0;
->>>>>>> c40b0b3b
                 for (int k = 0; k < nnz; k++) {
                     A->indices[A->ll[j] * nnz + k] = k - nnz;
                     A->values[A->ll[j] * nnz + k]  = 0;
@@ -794,21 +625,10 @@
             }
 
             // Remove degenerate pixel from vpixBlock, lhits, and cond
-<<<<<<< HEAD
             memmove(vpixBlock + i, vpixBlock + i + nnz2, (n * nnz - nnz2 - i) * sizeof(double));
             memmove(lhits + (int) (i / nnz2), lhits + (int) (i / nnz2) + 1,
                     ((int) (n / nnz) - 1 - (int) (i / nnz2)) * sizeof(int));
             memmove(cond + (int) (i / nnz2), cond + (int) (i / nnz2) + 1,
-=======
-            memmove(vpixBlock + i,
-                    vpixBlock + i + nnz2,
-                    (n * nnz - nnz2 - i) * sizeof(double));
-            memmove(lhits + (int) (i / nnz2),
-                    lhits + (int) (i / nnz2) + 1,
-                    ((int) (n / nnz) - 1 - (int) (i / nnz2)) * sizeof(int));
-            memmove(cond + (int) (i / nnz2),
-                    cond + (int) (i / nnz2) + 1,
->>>>>>> c40b0b3b
                     ((int) (n / nnz) - 1 - (int) (i / nnz2)) * sizeof(double));
 
             // Shrink effective size of vpixBlock
@@ -831,13 +651,9 @@
         tmp1 = (int *) realloc(lhits, (int) (n / nnz) * sizeof(int));
         tmp3 = (double *) realloc(cond, (int) (n / nnz) * sizeof(double));
         if (tmp1 == NULL || tmp2 == NULL || tmp3 == NULL || tmp4 == NULL) {
-<<<<<<< HEAD
             fprintf(stderr,
                     "[rank %d] Out of memory: reallocation of preconditioner "
                     "blocks, hits or rcond maps failed",
-=======
-            fprintf(stderr, "[rank %d] Out of memory: reallocation of preconditioner blocks, hits or rcond maps failed",
->>>>>>> c40b0b3b
                     rank);
             exit(1);
         } else {
@@ -862,10 +678,6 @@
     // from gap samples)
     MatInit(A, m, nnz, A->indices, A->values, A->flag, MPI_COMM_WORLD);
 
-<<<<<<< HEAD
-    // free memory
-    free(A->id_last_pix);
-=======
     // Here we have to build the Gap struct
     // including the samples observing the degenerate pixels
     // to do so we must first rebuild the pixel to time-domain mapping
@@ -879,8 +691,7 @@
     }
 
     // free memory
-    free(A->pix_to_last_samp);
->>>>>>> c40b0b3b
+    free(A->id_last_pix);
     free(A->ll);
 
     // Define Block-Jacobi preconditioner indices
@@ -1517,18 +1328,11 @@
 }
 
 // General routine for constructing a preconditioner
-<<<<<<< HEAD
-void build_precond(Precond **out_p, double **out_pixpond, int *out_n, Mat *A, Tpltz *Nm1, double **in_out_x, double *b,
-                   double *noise, double *cond, int *lhits, double tol, int Zn, int precond) {
-    int     rank, size, i;
-    double  st, t;
-=======
 void build_precond(Precond **out_p, double **out_pixpond, int *out_n, Mat *A, Tpltz *Nm1, double **in_out_x,
                    double *b, double *noise, double *cond, int *lhits, double tol, int Zn, int precond,
                    Gap *Gaps, int64_t gif) {
-    int rank, size, i;
-    double st, t;
->>>>>>> c40b0b3b
+    int     rank, size, i;
+    double  st, t;
     double *x;
     // double *t1, *t2;
 
@@ -1578,18 +1382,11 @@
         // Invalid precond
         else {
             fprintf(stderr,
-<<<<<<< HEAD
                     "Whoops! Incorrect preconditioner parameter, please check "
                     "documentation and try again: %d\n",
                     precond);
             fprintf(stderr, "Quick reminder: precond = 0 -> BD, precond = 1 -> 2lvl a "
                             "priori, precond = 2 -> 2lvl a posteriori\n");
-=======
-                    "Whoops! Incorrect preconditioner parameter, please check documentation and try again: %d\n",
-                    precond);
-            fprintf(stderr,
-                    "Quick reminder: precond = 0 -> BD, precond = 1 -> 2lvl a priori, precond = 2 -> 2lvl a posteriori\n");
->>>>>>> c40b0b3b
             exit(1);
         }
 
